--- conflicted
+++ resolved
@@ -63,286 +63,6 @@
                                      "False)")
 
 
-<<<<<<< HEAD
-@skip_astrometry
-@pytest.mark.remote_data
-def test_solve_astrometry_hdu(tmpdir):
-    data, index = get_image_index()
-    hdu = fits.open(data)[0]
-    header, wcs = _generate_wcs_and_update_header(hdu.header)
-    hdu.header = header
-    nwcs = solve_astrometry_hdu(hdu, return_wcs=True)
-    assert_true(isinstance(nwcs, WCS))
-    assert_equal(nwcs.naxis, 2)
-    compare_wcs(wcs, nwcs)
-
-
-@skip_astrometry
-@pytest.mark.remote_data
-def test_solve_astrometry_xyl(tmpdir):
-    data, index = get_image_index()
-    hdu = fits.open(data)[0]
-    header, wcs = _generate_wcs_and_update_header(hdu.header)
-    hdu.header = header
-    sources = starfind(hdu.data, 10, np.median(hdu.data),
-                       np.std(hdu.data), 4)
-    phot = aperture_photometry(hdu.data, sources['x'], sources['y'])
-    imw, imh = hdu.data.shape
-    nwcs = solve_astrometry_xy(phot['x'], phot['y'], phot['flux'], header,
-                               imw, imh, return_wcs=True)
-    assert_is_instance(nwcs, WCS)
-    assert_equal(nwcs.naxis, 2)
-    compare_wcs(wcs, nwcs)
-
-
-@skip_astrometry
-@pytest.mark.remote_data
-def test_solve_astrometry_image(tmpdir):
-    data, index = get_image_index()
-    hdu = fits.open(data)[0]
-    header, wcs = _generate_wcs_and_update_header(hdu.header)
-    hdu.header = header
-    name = tmpdir.join('testimage.fits').strpath
-    hdu.writeto(name)
-    nwcs = solve_astrometry_image(name, return_wcs=True)
-    assert_is_instance(nwcs, WCS)
-    assert_equal(nwcs.naxis, 2)
-    compare_wcs(wcs, nwcs)
-
-
-@skip_astrometry
-@pytest.mark.remote_data
-def test_fit_wcs(tmpdir):
-    data, index = get_image_index()
-    hdu = fits.open(data)[0]
-    imw, imh = hdu.data.shape
-    header, wcs = _generate_wcs_and_update_header(hdu.header)
-    hdu.header = header
-    sources = starfind(hdu.data, 10, np.median(hdu.data),
-                       np.std(hdu.data), 4)
-    sources['ra'], sources['dec'] = wcs.all_pix2world(sources['x'],
-                                                      sources['y'], 1)
-    nwcs = fit_wcs(sources['x'], sources['y'], sources['ra'], sources['dec'],
-                   imw, imh)
-    assert_is_instance(nwcs, WCS)
-    assert_equal(nwcs.naxis, 2)
-    compare_wcs(wcs, nwcs)
-
-
-def test_manual_wcs_top():
-    # Checked with DS9
-    x, y = (11, 11)
-    ra, dec = (10.0, 0.0)
-    ps = 36  # arcsec/px
-    north = 'top'  # north to right
-    wcs = wcs_from_coords(x, y, ra, dec, ps, north)
-    assert_almost_equal(wcs.all_pix2world(11, 11, 1), (ra, dec))
-    assert_almost_equal(wcs.all_pix2world(11, 21, 1), (10.0, 0.1))
-    assert_almost_equal(wcs.all_pix2world(21, 11, 1), (9.9, 0.0))
-    assert_almost_equal(wcs.all_pix2world(1, 11, 1), (10.1, 0.0))
-    assert_almost_equal(wcs.all_pix2world(11, 1, 1), (10.0, -0.1))
-    assert_almost_equal(wcs.all_pix2world(21, 21, 1), (9.9, 0.1))
-    assert_almost_equal(wcs.all_pix2world(1, 21, 1), (10.1, 0.1))
-    assert_almost_equal(wcs.all_pix2world(1, 1, 1), (10.1, -0.1))
-
-
-def test_manual_wcs_left():
-    # Checked with DS9
-    x, y = (11, 11)
-    ra, dec = (10.0, 0.0)
-    ps = 36  # arcsec/px
-    north = 'left'  # north to right
-    wcs = wcs_from_coords(x, y, ra, dec, ps, north)
-    assert_almost_equal(wcs.all_pix2world(11, 11, 1), (ra, dec))
-    assert_almost_equal(wcs.all_pix2world(11, 21, 1), (9.9, 0.0))
-    assert_almost_equal(wcs.all_pix2world(21, 11, 1), (10.0, -0.1))
-    assert_almost_equal(wcs.all_pix2world(1, 11, 1), (10.0, 0.1))
-    assert_almost_equal(wcs.all_pix2world(11, 1, 1), (10.1, 0.0))
-    assert_almost_equal(wcs.all_pix2world(21, 21, 1), (9.9, -0.1))
-    assert_almost_equal(wcs.all_pix2world(1, 21, 1), (9.9, 0.1))
-    assert_almost_equal(wcs.all_pix2world(1, 1, 1), (10.1, 0.1))
-
-
-def test_manual_wcs_bottom():
-    # Checked with DS9
-    x, y = (11, 11)
-    ra, dec = (10.0, 0.0)
-    ps = 36  # arcsec/px
-    north = 'bottom'  # north to right
-    wcs = wcs_from_coords(x, y, ra, dec, ps, north)
-    assert_almost_equal(wcs.all_pix2world(11, 11, 1), (ra, dec))
-    assert_almost_equal(wcs.all_pix2world(11, 21, 1), (10.0, -0.1))
-    assert_almost_equal(wcs.all_pix2world(21, 11, 1), (10.1, 0.0))
-    assert_almost_equal(wcs.all_pix2world(1, 11, 1), (9.9, 0.0))
-    assert_almost_equal(wcs.all_pix2world(11, 1, 1), (10.0, 0.1))
-    assert_almost_equal(wcs.all_pix2world(21, 21, 1), (10.1, -0.1))
-    assert_almost_equal(wcs.all_pix2world(1, 21, 1), (9.9, -0.1))
-    assert_almost_equal(wcs.all_pix2world(1, 1, 1), (9.9, 0.1))
-
-
-def test_manual_wcs_right():
-    # Checked with DS9
-    x, y = (11, 11)
-    ra, dec = (10.0, 0.0)
-    ps = 36  # arcsec/px
-    north = 'right'
-    wcs = wcs_from_coords(x, y, ra, dec, ps, north)
-    assert_almost_equal(wcs.all_pix2world(11, 11, 1), (ra, dec))
-    assert_almost_equal(wcs.all_pix2world(11, 21, 1), (10.1, 0.0))
-    assert_almost_equal(wcs.all_pix2world(21, 11, 1), (10.0, 0.1))
-    assert_almost_equal(wcs.all_pix2world(1, 11, 1), (10.0, -0.1))
-    assert_almost_equal(wcs.all_pix2world(11, 1, 1), (9.9, 0.))
-    assert_almost_equal(wcs.all_pix2world(21, 21, 1), (10.1, 0.1))
-    assert_almost_equal(wcs.all_pix2world(1, 21, 1), (10.1, -0.1))
-    assert_almost_equal(wcs.all_pix2world(1, 1, 1), (9.9, -0.1))
-
-
-def test_manual_wcs_angle():
-    # Checked with DS9
-    x, y = (11, 11)
-    ra, dec = (10.0, 0.0)
-    ps = 36  # arcsec/px
-    north = 45
-    wcs = wcs_from_coords(x, y, ra, dec, ps, north)
-    assert_almost_equal(wcs.all_pix2world(11, 11, 1), (ra, dec))
-    assert_almost_equal(wcs.all_pix2world(21, 21, 1), (10.0, 0.14142))
-    assert_almost_equal(wcs.all_pix2world(1, 1, 1), (10.0, -0.14142))
-    assert_almost_equal(wcs.all_pix2world(1, 21, 1), (10.14142, 0.0))
-    assert_almost_equal(wcs.all_pix2world(21, 1, 1), (9.858579, 0.0))
-
-
-def test_manual_wcs_top_flip_ra():
-    # Checked with DS9
-    x, y = (11, 11)
-    ra, dec = (10.0, 0.0)
-    ps = 36  # arcsec/px
-    north = 'top'
-    flip = 'ra'
-    wcs = wcs_from_coords(x, y, ra, dec, ps, north, flip=flip)
-    assert_almost_equal(wcs.all_pix2world(11, 11, 1), (ra, dec))
-    assert_almost_equal(wcs.all_pix2world(11, 21, 1), (10.0, 0.1))
-    assert_almost_equal(wcs.all_pix2world(21, 11, 1), (10.1, 0.0))
-    assert_almost_equal(wcs.all_pix2world(1, 11, 1), (9.9, 0.0))
-    assert_almost_equal(wcs.all_pix2world(11, 1, 1), (10.0, -0.1))
-    assert_almost_equal(wcs.all_pix2world(21, 21, 1), (10.1, 0.1))
-    assert_almost_equal(wcs.all_pix2world(1, 21, 1), (9.9, 0.1))
-    assert_almost_equal(wcs.all_pix2world(1, 1, 1), (9.9, -0.1))
-
-
-def test_manual_wcs_top_flip_dec():
-    # Checked with DS9
-    x, y = (11, 11)
-    ra, dec = (10.0, 0.0)
-    ps = 36  # arcsec/px
-    north = 'top'
-    flip = 'dec'
-    wcs = wcs_from_coords(x, y, ra, dec, ps, north, flip=flip)
-    assert_almost_equal(wcs.all_pix2world(11, 11, 1), (ra, dec))
-    assert_almost_equal(wcs.all_pix2world(11, 21, 1), (10.0, -0.1))
-    assert_almost_equal(wcs.all_pix2world(21, 11, 1), (9.9, 0.0))
-    assert_almost_equal(wcs.all_pix2world(1, 11, 1), (10.1, 0.0))
-    assert_almost_equal(wcs.all_pix2world(11, 1, 1), (10.0, 0.1))
-    assert_almost_equal(wcs.all_pix2world(21, 21, 1), (9.9, -0.1))
-    assert_almost_equal(wcs.all_pix2world(1, 21, 1), (10.1, -0.1))
-    assert_almost_equal(wcs.all_pix2world(1, 1, 1), (10.1, 0.1))
-
-
-def test_manual_wcs_top_flip_all():
-    # Checked with DS9
-    x, y = (11, 11)
-    ra, dec = (10.0, 0.0)
-    ps = 36  # arcsec/px
-    north = 'top'
-    flip = 'all'
-    wcs = wcs_from_coords(x, y, ra, dec, ps, north, flip=flip)
-    assert_almost_equal(wcs.all_pix2world(11, 21, 1), (10.0, -0.1))
-    assert_almost_equal(wcs.all_pix2world(21, 11, 1), (10.1, 0.0))
-    assert_almost_equal(wcs.all_pix2world(1, 11, 1), (9.9, 0.0))
-    assert_almost_equal(wcs.all_pix2world(11, 1, 1), (10.0, 0.1))
-    assert_almost_equal(wcs.all_pix2world(21, 21, 1), (10.1, -0.1))
-    assert_almost_equal(wcs.all_pix2world(1, 21, 1), (9.9, -0.1))
-    assert_almost_equal(wcs.all_pix2world(1, 1, 1), (9.9, 0.1))
-
-
-def test_raise_north_angle():
-    with pytest.raises(ValueError) as exc:
-        wcs_from_coords(0, 0, 0, 0, 0, 'not a direction')
-        assert_in('invalid value for north', str(exc.value))
-
-
-def test_guess_coords_float():
-    ra = 10.0
-    dec = 0.0
-    assert_equal(guess_coordinates(ra, dec, skycoord=False), (ra, dec))
-
-
-def test_guess_coords_strfloat():
-    ra = "10.0"
-    dec = "-27.0"
-    assert_equal(guess_coordinates(ra, dec, skycoord=False), (10, -27))
-
-
-def test_guess_coords_hexa_space():
-    ra = "1 00 00"
-    dec = "-43 30 00"
-    assert_almost_equal(guess_coordinates(ra, dec, skycoord=False),
-                        (15.0, -43.5))
-
-
-def test_guess_coords_hexa_dots():
-    ra = "1:00:00"
-    dec = "-43:30:00"
-    assert_almost_equal(guess_coordinates(ra, dec, skycoord=False),
-                        (15.0, -43.5))
-
-
-def test_guess_coords_skycord_float():
-    ra = 10.0
-    dec = 0.0
-    sk = guess_coordinates(ra, dec, skycoord=True)
-    assert_is_instance(sk, SkyCoord)
-    assert_equal(sk.ra.degree, ra)
-    assert_equal(sk.dec.degree, dec)
-
-
-def test_guess_coords_skycord_hexa():
-    ra = "1:00:00"
-    dec = "00:00:00"
-    sk = guess_coordinates(ra, dec, skycoord=True)
-    assert_is_instance(sk, SkyCoord)
-    assert_true(sk.ra.degree - 15 < 1e-8)
-    assert_true(sk.dec.degree - 0 < 1e-8)
-
-
-def test_guess_coords_list_hexa():
-    ra = ["1:00:00", "2:30:00"]
-    dec = ["00:00:00", "1:00:00"]
-    sra, sdec = guess_coordinates(ra, dec, skycoord=False)
-    assert_almost_equal(sra, [15, 37.5])
-    assert_almost_equal(sdec, [0, 1])
-
-
-def test_guess_coords_list_float():
-    ra = [10.0, 15, 20]
-    dec = [0.0, 1.0, -1.0]
-    sra, sdec = guess_coordinates(ra, dec, skycoord=False)
-    assert_equal(sra, ra)
-    assert_equal(sdec, dec)
-
-
-def test_guess_coords_list_diff():
-    ra = np.arange(10)
-    dec = np.arange(15)
-    with pytest.raises(ValueError):
-        guess_coordinates(ra, dec)
-
-
-def test_guess_coords_list_nolist():
-    ra = np.arange(10)
-    dec = 1
-    with pytest.raises(ValueError):
-        guess_coordinates(ra, dec)
-=======
 class Test_AstrometrySolver:
     @pytest.mark.parametrize('angle,unit,fail', [(Angle(1.0, 'degree'), None, False),
                                                  (1.0, None, False),
@@ -803,5 +523,4 @@
         ra = np.arange(10)
         dec = 1
         with pytest.raises(ValueError):
-            guess_coordinates(ra, dec)
->>>>>>> 080eb8cd
+            guess_coordinates(ra, dec)